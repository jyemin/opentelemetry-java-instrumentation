--- conflicted
+++ resolved
@@ -18,16 +18,12 @@
 import java.lang.reflect.InvocationTargetException;
 import java.lang.reflect.Method;
 import java.net.InetSocketAddress;
-<<<<<<< HEAD
+import java.util.Arrays;
 import java.util.HashSet;
 import java.util.List;
 import java.util.Map;
+import java.util.Optional;
 import java.util.Set;
-=======
-import java.util.Arrays;
-import java.util.Map;
-import java.util.Optional;
->>>>>>> 2738018d
 import org.bson.BsonArray;
 import org.bson.BsonDocument;
 import org.bson.BsonValue;
@@ -115,14 +111,13 @@
             .orElse(null);
   }
 
-<<<<<<< HEAD
   /**
    * The values of these mongo fields will not be scrubbed out. This allows the non-sensitive
    * collection names to be captured.
    */
   private static final List<String> UNSCRUBBED_FIELDS =
       asList("ordered", "insert", "count", "find", "create");
-=======
+
   private JsonWriterSettings createJsonWriterSettings(int maxNormalizedQueryLength) {
     JsonWriterSettings settings = new JsonWriterSettings(false);
     try {
@@ -144,7 +139,6 @@
         if (indentMethod.isPresent()) {
           indentMethod.get().invoke(builder, false);
         }
->>>>>>> 2738018d
 
         // The JsonWriterSettings.Builder.maxLength method was introduced in the 3.7 release
         Optional<Method> maxLengthMethod =
