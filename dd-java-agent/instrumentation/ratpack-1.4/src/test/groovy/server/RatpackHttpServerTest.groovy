package server

import datadog.opentracing.DDSpan
import datadog.trace.agent.test.asserts.TraceAssert
import datadog.trace.agent.test.base.HttpServerTest
import datadog.trace.api.DDSpanTypes
import datadog.trace.api.DDTags
import datadog.trace.instrumentation.api.Tags
import datadog.trace.instrumentation.netty41.server.NettyHttpServerDecorator
import datadog.trace.instrumentation.ratpack.RatpackServerDecorator
import ratpack.error.ServerErrorHandler
import ratpack.groovy.test.embed.GroovyEmbeddedApp
import ratpack.handling.Context
import ratpack.test.embed.EmbeddedApp

import static datadog.trace.agent.test.base.HttpServerTest.ServerEndpoint.ERROR
import static datadog.trace.agent.test.base.HttpServerTest.ServerEndpoint.EXCEPTION
import static datadog.trace.agent.test.base.HttpServerTest.ServerEndpoint.QUERY_PARAM
import static datadog.trace.agent.test.base.HttpServerTest.ServerEndpoint.REDIRECT
import static datadog.trace.agent.test.base.HttpServerTest.ServerEndpoint.SUCCESS

class RatpackHttpServerTest extends HttpServerTest<EmbeddedApp, NettyHttpServerDecorator> {

  @Override
  EmbeddedApp startServer(int bindPort) {
    def ratpack = GroovyEmbeddedApp.ratpack {
      serverConfig {
        port bindPort
      }
      bindings {
        bind TestErrorHandler
      }
      handlers {
        prefix(SUCCESS.rawPath()) {
          all {
            controller(SUCCESS) {
              context.response.status(SUCCESS.status).send(SUCCESS.body)
            }
          }
        }
        prefix(QUERY_PARAM.rawPath()) {
          all {
            controller(QUERY_PARAM) {
              context.response.status(QUERY_PARAM.status).send(request.query)
            }
          }
        }
        prefix(REDIRECT.rawPath()) {
          all {
            controller(REDIRECT) {
              context.redirect(REDIRECT.body)
            }
          }
        }
        prefix(ERROR.rawPath()) {
          all {
            controller(ERROR) {
              context.response.status(ERROR.status).send(ERROR.body)
            }
          }
        }
        prefix(EXCEPTION.rawPath()) {
          all {
            controller(EXCEPTION) {
              throw new Exception(EXCEPTION.body)
            }
          }
        }
      }
    }
    ratpack.server.start()

    assert ratpack.address.port == bindPort
    return ratpack
  }

  static class TestErrorHandler implements ServerErrorHandler {
    @Override
    void error(Context context, Throwable throwable) throws Exception {
      context.response.status(500).send(throwable.message)
    }
  }

  @Override
  void stopServer(EmbeddedApp server) {
    server.close()
  }

  @Override
  NettyHttpServerDecorator decorator() {
    return NettyHttpServerDecorator.DECORATE
  }

  @Override
  String expectedOperationName() {
    "netty.request"
  }

  @Override
  boolean hasHandlerSpan() {
    true
  }

  @Override
  boolean reorderControllerSpan() {
    true
  }

  @Override
  void handlerSpan(TraceAssert trace, int index, Object parent, String method = "GET", ServerEndpoint endpoint = SUCCESS) {
    trace.span(index) {
      operationName "ratpack.handler"
      errored endpoint == ERROR || endpoint == EXCEPTION
      childOf(parent as DDSpan)
      tags {
        "$DDTags.RESOURCE_NAME" endpoint.status == 404 ? "$method /" : "$method ${endpoint.path}"
        "$DDTags.SPAN_TYPE" DDSpanTypes.HTTP_SERVER
        "$Tags.COMPONENT" RatpackServerDecorator.DECORATE.component()
        "$Tags.SPAN_KIND" Tags.SPAN_KIND_SERVER
        "$Tags.PEER_HOSTNAME" "localhost"
        "$Tags.PEER_HOST_IPV4" { it == null || it == "127.0.0.1" } // Optional
        "$Tags.PEER_PORT" Integer
        "$Tags.HTTP_URL" String
        "$Tags.HTTP_METHOD" String
        "$Tags.HTTP_STATUS" Integer
        if (endpoint == EXCEPTION) {
          errorTags(Exception, EXCEPTION.body)
        }
<<<<<<< HEAD
      }
    }
  }

  void serverSpan(TraceAssert trace, int index, BigInteger traceID = null, BigInteger parentID = null, String method = "GET", ServerEndpoint endpoint = SUCCESS) {
    trace.span(index) {
      operationName expectedOperationName()
      errored endpoint.errored
      if (parentID != null) {
        traceId traceID
        parentId parentID
      } else {
        parent()
      }
      tags {
        "$DDTags.RESOURCE_NAME" endpoint.status == 404 ? "$method /" : "$method ${endpoint.path}"
        "$DDTags.SPAN_TYPE" DDSpanTypes.HTTP_SERVER
        "$Tags.COMPONENT" serverDecorator.component()
        "$Tags.SPAN_KIND" Tags.SPAN_KIND_SERVER
        "$Tags.PEER_HOSTNAME" { it == "localhost" || it == "127.0.0.1" }
        "$Tags.PEER_PORT" Integer
        "$Tags.PEER_HOST_IPV4" { it == null || it == "127.0.0.1" } // Optional
        "$Tags.HTTP_URL" "${endpoint.resolve(address)}"
        "$Tags.HTTP_METHOD" method
        "$Tags.HTTP_STATUS" endpoint.status
=======
        if (endpoint.query) {
          "$DDTags.HTTP_QUERY" endpoint.query
        }
        defaultTags()
>>>>>>> ab33ed4a
      }
    }
  }
}<|MERGE_RESOLUTION|>--- conflicted
+++ resolved
@@ -126,7 +126,9 @@
         if (endpoint == EXCEPTION) {
           errorTags(Exception, EXCEPTION.body)
         }
-<<<<<<< HEAD
+        if (endpoint.query) {
+          "$DDTags.HTTP_QUERY" endpoint.query
+        }
       }
     }
   }
@@ -152,12 +154,9 @@
         "$Tags.HTTP_URL" "${endpoint.resolve(address)}"
         "$Tags.HTTP_METHOD" method
         "$Tags.HTTP_STATUS" endpoint.status
-=======
         if (endpoint.query) {
           "$DDTags.HTTP_QUERY" endpoint.query
         }
-        defaultTags()
->>>>>>> ab33ed4a
       }
     }
   }
